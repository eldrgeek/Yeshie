import { storageGet, storageSet, storageRemove } from "../functions/storage";
import { logInfo, logWarn, logError } from "../functions/logger";
import { initWebSocketHandlers } from "./websocket-handlers";

// Constants
export const LAST_TAB_KEY = "yeshie_last_active_tab";
export const APPLICATION_TABS_KEY = "yeshie_application_tabs";
const EXTENSION_URL_PATTERN = chrome.runtime.getURL("");
const MIN_TAB_FOCUS_TIME = 800;

// URL for the main Control page
const CONTROL_PAGE_URL = chrome.runtime.getURL('tabs/index.html');
<<<<<<< HEAD
// Pattern used when querying for the control page (handles hashes or query params)
const CONTROL_PAGE_PATTERN = `${CONTROL_PAGE_URL}*`;
=======
>>>>>>> 8bb7d8b4

// Add constant for storing control page tabs info
const CONTROL_TABS_KEY = "yeshie_control_page_tabs";

export interface TabInfo {
  id: number;
  url: string;
  title: string;
  timestamp: number;
}

let lastTabFocusTime = 0;
const debouncedUpdateTabs = debounce(updateStoredTabs, 1000);

// Utility: Check extension/internal URLs
const isExtensionUrl = (url: string) =>
  url.startsWith(EXTENSION_URL_PATTERN) ||
  url.startsWith("chrome://") ||
  url.startsWith("chrome-extension://") ||
  url.startsWith("about:");

// Initialize listeners
export function initTabTracking() {
  chrome.tabs.onActivated.addListener(handleTabActivated);
  chrome.tabs.onUpdated.addListener(handleTabUpdated);
  chrome.tabs.onRemoved.addListener(handleTabRemoved);
  chrome.tabs.onMoved.addListener(debouncedUpdateTabs);

  chrome.tabs.query({ active: true, currentWindow: true })
    .then(([tab]) => tab && trackTab(tab))
    .catch(error => logError("TabHistory", "Init error", { error }));

  debouncedUpdateTabs();
}

// Tab tracking logic
async function trackTab(tab: chrome.tabs.Tab) {
  if (!tab.id || !tab.url || isExtensionUrl(tab.url)) return;
  await storageSet(LAST_TAB_KEY, {
    id: tab.id,
    url: tab.url,
    title: tab.title || "Untitled",
    timestamp: Date.now()
  });
}

// Handlers simplified
function handleTabActivated({ tabId, windowId }: chrome.tabs.TabActiveInfo) {
  const now = Date.now();
  if (now - lastTabFocusTime < MIN_TAB_FOCUS_TIME) return;
  lastTabFocusTime = now;

  chrome.tabs.get(tabId)
    .then(tab => trackTab(tab))
    .catch(error => logError("TabHistory", "Activation error", { error }));

  debouncedUpdateTabs();
}

function handleTabUpdated(tabId: number, { status }: chrome.tabs.TabChangeInfo, tab: chrome.tabs.Tab) {
  if (status === 'complete' && tab.active) handleTabActivated({ tabId, windowId: tab.windowId });
}

function handleTabRemoved(tabId: number, { isWindowClosing }: chrome.tabs.TabRemoveInfo) {
  if (isWindowClosing) return;
  storageGet<TabInfo>(LAST_TAB_KEY).then(lastTab => {
    if (lastTab?.id === tabId) storageRemove(LAST_TAB_KEY);
  }).catch(error => logError("TabHistory", "Removal error", { error }));
  debouncedUpdateTabs();
}

// Update stored application tabs concisely
async function updateStoredTabs() {
  const tabs = await chrome.tabs.query({});
  const groupedTabs = tabs.reduce<Record<string, TabInfo[]>>((groups, tab) => {
    if (!tab.id || !tab.url || isExtensionUrl(tab.url)) return groups;
    const windowKey = String(tab.windowId);
    (groups[windowKey] ||= []).push({
      id: tab.id,
      url: tab.url,
      title: tab.title || "Untitled",
      timestamp: Date.now()
    });
    return groups;
  }, {});

  await storageSet(APPLICATION_TABS_KEY, groupedTabs);
}

// Debounce helper (simplified)
function debounce<F extends (...args: any[]) => void>(fn: F, wait: number): F {
  let timer: NodeJS.Timeout | null = null;
  return ((...args: Parameters<F>) => {
    if (timer) clearTimeout(timer);
    timer = setTimeout(() => fn(...args), wait);
  }) as F;
}

// Public function: Retrieve last active tab
export async function getLastActiveTab(): Promise<TabInfo | null> {
  const lastTab = await storageGet<TabInfo>(LAST_TAB_KEY);
  if (lastTab) {
    try {
      await chrome.tabs.get(lastTab.id);
      return lastTab;
    } catch {
      await storageRemove(LAST_TAB_KEY);
    }
  }
  return null;
}

// Public function: Focus last active tab
export async function focusLastActiveTab(): Promise<boolean> {
  const lastTab = await getLastActiveTab();
  if (!lastTab) return false;

  try {
    await chrome.windows.update((await chrome.tabs.get(lastTab.id)).windowId, { focused: true });
    await chrome.tabs.update(lastTab.id, { active: true });
    return true;
  } catch {
    logWarn("TabHistory", "Cannot focus last tab");
    return false;
  }
}

/**
 * Ensure the Control page tab exists and optionally focus/reload it.
 * @param options Set `focus` to false to avoid stealing focus during startup.
 * @returns The tab ID of the Control page, or null if creation failed.
 */
async function openOrFocusExtensionTab(options: { focus?: boolean } = {}): Promise<number | null> {
  const { focus = true } = options;

  try {
<<<<<<< HEAD
    const tabs = await chrome.tabs.query({ url: CONTROL_PAGE_PATTERN });
    const existing = tabs[0];

    // Debugger breakpoint to inspect tab query results
    debugger;

=======
    const tabs = await chrome.tabs.query({ url: CONTROL_PAGE_URL });
    const existing = tabs[0];

>>>>>>> 8bb7d8b4
    if (existing && existing.id) {
      const tabId = existing.id;
      if (focus) {
        await chrome.windows.update(existing.windowId, { focused: true });
        await chrome.tabs.update(tabId, { active: true });
        await chrome.tabs.reload(tabId);
      }
      return tabId;
    }

    const newTab = await chrome.tabs.create({ url: CONTROL_PAGE_URL, active: focus });
    return newTab.id ?? null;
  } catch (error) {
    logError("Extension", "Failed to open or focus Control tab", { error });
    return null;
  }
}

// Function to store information about open control page tabs
async function saveControlTabsInfo() {
  logInfo("Extension", "Saving information about open Control page tabs");
  const tabs = await chrome.tabs.query({ url: CONTROL_PAGE_PATTERN });
  
  if (tabs.length > 0) {
    // Save information about open tabs (windowId and any other relevant info)
    const tabsInfo = tabs.map(tab => ({
      windowId: tab.windowId,
      index: tab.index,
      active: tab.active
    }));
    await storageSet(CONTROL_TABS_KEY, tabsInfo);
    logInfo("Extension", `Saved info for ${tabsInfo.length} Control page tabs`, { tabsInfo });
  }
}

// Function to restore control page tabs
async function restoreControlTabs() {
  try {
    const tabsInfo = await storageGet<Array<{windowId: number, index: number, active: boolean}>>(CONTROL_TABS_KEY);
    
    if (tabsInfo && tabsInfo.length > 0) {
      logInfo("Extension", `Restoring ${tabsInfo.length} Control page tab(s)`, { tabsInfo });
      
      const controlPageUrl = CONTROL_PAGE_URL;
      
      // Get all current windows
      const windows = await chrome.windows.getAll();
      const windowIds = new Set(windows.map(win => win.id));
      
      // Create a new tab for each saved tab info
      for (const tabInfo of tabsInfo) {
        try {
          // Check if the original window still exists
          const windowExists = tabInfo.windowId && windowIds.has(tabInfo.windowId);
          
          if (windowExists) {
            // Create in original window
            chrome.tabs.create({
              url: controlPageUrl,
              windowId: tabInfo.windowId,
              index: tabInfo.index,
              active: tabInfo.active
            });
            logInfo("Extension", "Created Control page tab in original window", { windowId: tabInfo.windowId });
          } else {
            // Create in current window if original doesn't exist
            chrome.tabs.create({
              url: controlPageUrl,
              active: tabInfo.active
            });
            logInfo("Extension", "Created Control page tab in current window (original window not found)");
          }
        } catch (tabError) {
          logError("Extension", "Error creating Control page tab", { tabError, tabInfo });
          // Try creating in current window as fallback
          chrome.tabs.create({ url: controlPageUrl });
        }
      }
      
      // Clear the stored info after restoring
      await storageRemove(CONTROL_TABS_KEY);
    } else {
      logInfo("Extension", "No Control page tabs to restore");
    }
  } catch (error) {
    logError("Extension", "Error restoring Control page tabs", { error });
  }
}

// Listen for extension unload to save Control page tab info
chrome.runtime.onSuspend.addListener(() => {
  logInfo("Extension", "Extension being suspended, saving Control page tabs info");
  saveControlTabsInfo().catch(error => {
    logError("Extension", "Error saving Control page tabs info", { error });
  });
});

// Listen for extension startup and reload Control page tabs
chrome.runtime.onStartup.addListener(async () => {
  logInfo("Extension", "Extension startup detected");
  const [original] = await chrome.tabs.query({ active: true, currentWindow: true });
  const controlId = await openOrFocusExtensionTab({ focus: false });
  if (original?.id && original.id !== controlId) {
    try {
      await chrome.tabs.update(original.id, { active: true });
    } catch (e) {
      logWarn("Extension", "Unable to restore original tab", { error: e });
    }
  }
  restoreControlTabs();
});

// Add listener for extension installation or update to reload Control page tabs
chrome.runtime.onInstalled.addListener(async (details) => {
  logInfo("Extension", "Extension installed or updated", { reason: details.reason });

  // Only restore tabs for reload/update, not for fresh install
  if (details.reason === 'update' || details.reason === 'chrome_update') {
    const [original] = await chrome.tabs.query({ active: true, currentWindow: true });
    const controlId = await openOrFocusExtensionTab({ focus: false });
    if (original?.id && original.id !== controlId) {
      try {
        await chrome.tabs.update(original.id, { active: true });
      } catch (e) {
        logWarn("Extension", "Unable to restore original tab", { error: e });
      }
    }
    restoreControlTabs();
  }
});

// Add a listener to handle messages from extension pages that might be closing
chrome.runtime.onMessage.addListener((message, sender, sendResponse) => {
  if (message.type === 'CONTROL_PAGE_UNLOADING') {
    // When a control page is about to unload, save its state
    logInfo("Extension", "Control page unloading, recording tab info", { tabId: sender.tab?.id });
    // Immediately save control tabs info when we get an unload notification
    saveControlTabsInfo().then(() => {
      sendResponse({ success: true });
    }).catch(error => {
      logError("Extension", "Error saving Control page tabs info during unload", { error });
      sendResponse({ success: false, error });
    });
    
    // Return true to indicate we'll send an async response
    return true;
  }
});

// Initialize tab tracking
initTabTracking();

// Initialize WebSocket handlers
initWebSocketHandlers();

// Log initialization
logInfo("Extension", "Background script initialized");<|MERGE_RESOLUTION|>--- conflicted
+++ resolved
@@ -10,11 +10,10 @@
 
 // URL for the main Control page
 const CONTROL_PAGE_URL = chrome.runtime.getURL('tabs/index.html');
-<<<<<<< HEAD
+
 // Pattern used when querying for the control page (handles hashes or query params)
 const CONTROL_PAGE_PATTERN = `${CONTROL_PAGE_URL}*`;
-=======
->>>>>>> 8bb7d8b4
+
 
 // Add constant for storing control page tabs info
 const CONTROL_TABS_KEY = "yeshie_control_page_tabs";
@@ -151,18 +150,13 @@
   const { focus = true } = options;
 
   try {
-<<<<<<< HEAD
     const tabs = await chrome.tabs.query({ url: CONTROL_PAGE_PATTERN });
     const existing = tabs[0];
 
     // Debugger breakpoint to inspect tab query results
     debugger;
 
-=======
-    const tabs = await chrome.tabs.query({ url: CONTROL_PAGE_URL });
-    const existing = tabs[0];
-
->>>>>>> 8bb7d8b4
+
     if (existing && existing.id) {
       const tabId = existing.id;
       if (focus) {
