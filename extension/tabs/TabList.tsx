--- conflicted
+++ resolved
@@ -3,11 +3,9 @@
 import { storageGet, storageSet } from "../functions/storage"; // Import new storage functions
 import { logInfo, logError } from "../functions/logger";
 import { APPLICATION_TABS_KEY } from '../background/tabHistory';
-<<<<<<< HEAD
+
 import { FiExternalLink, FiRefreshCw, FiTrash2, FiSave, FiXCircle } from 'react-icons/fi';
-=======
-import { FiExternalLink, FiArrowRight, FiTrash2, FiSave, FiXCircle } from 'react-icons/fi';
->>>>>>> 43b3bca3
+
 
 interface StoredApplicationTab {
   id: number;
@@ -338,7 +336,6 @@
     }
   };
 
-<<<<<<< HEAD
   const handleCloseTab = async (windowId: string, tabId: number) => {
     try {
       await chrome.tabs.remove(tabId);
@@ -353,29 +350,18 @@
         stored[windowId] = stored[windowId].filter(t => t.id !== tabId);
         await storageSet(APPLICATION_TABS_KEY, stored);
       }
-
-=======
-  const handleCloseTab = async (tabId: number) => {
-    try {
-      await chrome.tabs.remove(tabId);
->>>>>>> 43b3bca3
       logInfo('TabList', `Closed tab ${tabId}`);
     } catch (error) {
       logError('TabList', `Failed to close tab ${tabId}`, { error });
     }
   };
 
-<<<<<<< HEAD
+
   const handleSaveAndCloseTab = async (windowId: string, tab: StoredApplicationTab) => {
-=======
-  const handleSaveAndCloseTab = async (tab: StoredApplicationTab) => {
->>>>>>> 43b3bca3
     try {
       const saved = (await storageGet<StoredApplicationTab[]>(SAVED_PAGES_KEY)) || [];
       saved.push(tab);
       await storageSet(SAVED_PAGES_KEY, saved);
-<<<<<<< HEAD
-
       await chrome.tabs.remove(tab.id);
 
       setGroupedTabs(prev => {
@@ -391,10 +377,7 @@
       }
 
       logInfo('TabList', `Saved and closed tab ${tab.id}`);
-=======
-      logInfo('TabList', `Saved tab ${tab.id}`);
-      await chrome.tabs.remove(tab.id);
->>>>>>> 43b3bca3
+
     } catch (error) {
       logError('TabList', `Failed to save and close tab ${tab.id}`, { error });
     }
@@ -514,11 +497,8 @@
                               title="Visit & Return"
                               disabled={tab.id === -1}
                           >
-<<<<<<< HEAD
                               <FiRefreshCw />
-=======
-                              <FiExternalLink />
->>>>>>> 43b3bca3
+
                           </button>
                           <button
                               id={`visit-stay-${index}`}
@@ -527,20 +507,14 @@
                               title="Visit & Stay"
                               disabled={tab.id === -1}
                           >
-<<<<<<< HEAD
                               <FiExternalLink />
-=======
-                              <FiArrowRight />
->>>>>>> 43b3bca3
+
                           </button>
                           <button
                               id={`close-${tab.id}`}
                               className="tab-button"
-<<<<<<< HEAD
                               onClick={() => handleCloseTab(windowId, tab.id)}
-=======
-                              onClick={() => handleCloseTab(tab.id)}
->>>>>>> 43b3bca3
+
                               title="Close Tab"
                               disabled={tab.id === -1}
                           >
@@ -549,11 +523,8 @@
                           <button
                               id={`save-close-${tab.id}`}
                               className="tab-button"
-<<<<<<< HEAD
                               onClick={() => handleSaveAndCloseTab(windowId, tab)}
-=======
-                              onClick={() => handleSaveAndCloseTab(tab)}
->>>>>>> 43b3bca3
+
                               title="Save and Close Tab"
                               disabled={tab.id === -1}
                           >
