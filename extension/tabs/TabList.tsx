import React, { useState, useEffect, useRef, useCallback } from 'react';
import { sendToBackground } from '@plasmohq/messaging';
import { storageGet, storageSet } from "../functions/storage"; // Import new storage functions
import { logInfo, logError, logWarn } from "../functions/logger";
import { APPLICATION_TABS_KEY } from '../background/tabHistory';

import { FiExternalLink, FiRefreshCw, FiTrash2, FiSave, FiXCircle } from 'react-icons/fi';


interface StoredApplicationTab {
  id: number;
  url?: string;
  title?: string;
  index?: number;
}

interface TabInfo {
  id: number;
  title?: string;
  url?: string;
}

interface CustomNameMap { // Type for our custom names storage
    [url: string]: string;
}

// Type for custom window names
interface WindowNameMap {
    [windowId: string]: string;
}

// Define Control Tab details here (Ideally move to shared constants later)
// const CONTROL_TAB_URL = chrome.runtime.getURL("tabs/index.html"); // No longer needed here
// const CONTROL_TAB_TITLE = "Yeshie Control"; // No longer needed here

const TAB_NAMES_STORAGE_KEY = 'yeshieTabCustomNames'; // Key for chrome.storage
const WINDOW_NAMES_STORAGE_KEY = 'yeshieWindowCustomNames'; // New key for window names
const SAVED_PAGES_KEY = 'yeshieSavedPages';

// Helper to check for restricted URLs
const isRestrictedUrl = (url: string | undefined): boolean => {
    if (!url) return true; // No URL means we can't analyze
    return url.startsWith('chrome://') || url.startsWith('about:') || url.startsWith('chrome-extension://');
    // Add other patterns like chrome web store if needed
};

// Define message types for communication with content script
// interface StayMessage {
//   type: 'STAY_ON_TAB';
//   tabId: number;
// }

// interface RemoveOverlayMessage {
//     type: 'REMOVE_STAY_OVERLAY';
//     tabId: number;
// }

// type ContentScriptMessage = StayMessage | RemoveOverlayMessage;

const TabList: React.FC = () => {
  // State for the grouped tabs: { windowId: [tab1, tab2], ... }
  const [groupedTabs, setGroupedTabs] = useState<Record<string, StoredApplicationTab[]>>({}); 
  const [isLoading, setIsLoading] = useState(true);
  const [extensionTabId, setExtensionTabId] = useState<number | null>(null);
  const switchBackTimerRef = useRef<NodeJS.Timeout | null>(null);
  
  // State for custom tab names
  const [customTabNames, setCustomTabNames] = useState<CustomNameMap>({}); 
  const [tabInputValues, setTabInputValues] = useState<{[url: string]: string}>({}); 

  // State for custom window names
  const [customWindowNames, setCustomWindowNames] = useState<WindowNameMap>({});
  const [windowInputValues, setWindowInputValues] = useState<{[windowId: string]: string}>({});

<<<<<<< HEAD
  // --- Cross Profile State ---
  const [profileName, setProfileName] = useState<string>("unknown");
=======
  // Profile information
  const [profileName, setProfileName] = useState<string>('unknown');
>>>>>>> 60b54071
  const [otherProfiles, setOtherProfiles] = useState<Record<string, Record<string, StoredApplicationTab[]>>>({});
  const [collapsedProfiles, setCollapsedProfiles] = useState<Record<string, boolean>>({});
  const [collapsedWindows, setCollapsedWindows] = useState<Record<string, boolean>>({});

<<<<<<< HEAD
  // Apply profile data to local state
  const applyProfileData = useCallback(
    (
      profilesMap: Record<string, Record<string, StoredApplicationTab[]>>,
      current: string
    ) => {
      setGroupedTabs(profilesMap[current] || {});
      const others = { ...profilesMap };
      delete others[current];
      setOtherProfiles(others);
    },
    []
  );

=======
>>>>>>> 60b54071
  // Get the extension's tab ID when the component mounts
  useEffect(() => {
    chrome.tabs.getCurrent(async tab => {
      if (tab?.id) {
        setExtensionTabId(tab.id);
      } else {
        logWarn("TabList", "chrome.tabs.getCurrent failed, falling back to background message");
        try {
          const response = await sendToBackground<{ tabId: number }>({ name: "getTabId" });
          if (response?.tabId && response.tabId > 0) {
            setExtensionTabId(response.tabId);
            return;
          }
          logError("TabList", "Background getTabId returned invalid id", { response });
        } catch (err) {
          logError("TabList", "Error fetching tab ID from background", { error: err });
        }
      }
    });
    // Cleanup timer on unmount
    return () => {
      if (switchBackTimerRef.current) {
        clearTimeout(switchBackTimerRef.current);
      }
    }
  }, []);

  // Fetch profile info and listen for cross-profile updates
  useEffect(() => {
    const fetchData = async () => {
      try {
        const nameRes = await sendToBackground<{}, { profile: string }>({ name: "getProfileName" })
        if (nameRes?.profile) setProfileName(nameRes.profile)
      } catch (err) {
        logError("TabList", "Failed to get profile name", { error: err })
      }

      try {
        const profRes = await sendToBackground<{}, { profiles: Record<string, Record<string, StoredApplicationTab[]>> }>({ name: "getProfiles" })
        if (profRes?.profiles) applyProfileData(profRes.profiles, nameRes?.profile || profileName)
      } catch (err) {
        logError("TabList", "Failed to get profiles", { error: err })
      }
    }

    const handleMsg = (msg: any) => {
      if (msg.type === "PROFILE_TABS_UPDATE" && msg.profiles) {
        applyProfileData(msg.profiles as Record<string, Record<string, StoredApplicationTab[]>>, profileName)
      }
    }

    fetchData()
    chrome.runtime.onMessage.addListener(handleMsg)
    return () => {
      chrome.runtime.onMessage.removeListener(handleMsg)
    }
  }, [profileName, applyProfileData])

  // Load custom names from storage on mount
  useEffect(() => {
      // Load Tab Names
      storageGet<CustomNameMap>(TAB_NAMES_STORAGE_KEY).then(loadedNames => {
          setCustomTabNames(loadedNames || {});
          setTabInputValues(loadedNames || {}); 
          logInfo('TabList', 'storage_get: TAB_NAMES_STORAGE_KEY', { key: TAB_NAMES_STORAGE_KEY, found: !!loadedNames, count: loadedNames ? Object.keys(loadedNames).length : 0 });
          logInfo("TabList", "Loaded custom tab names", { loadedNames });
      }).catch(error => {
          logError("TabList", "Error loading custom tab names", { error });
          logError('TabList', 'storage_error: loadCustomTabNames', { operation: 'loadCustomTabNames', key: TAB_NAMES_STORAGE_KEY, error: String(error) });
          setCustomTabNames({}); // Default to empty on error
      });

      // Load Window Names
      storageGet<WindowNameMap>(WINDOW_NAMES_STORAGE_KEY).then(loadedNames => { 
          setCustomWindowNames(loadedNames || {});
          setWindowInputValues(loadedNames || {}); 
          logInfo('TabList', 'storage_get: WINDOW_NAMES_STORAGE_KEY', { key: WINDOW_NAMES_STORAGE_KEY, found: !!loadedNames, count: loadedNames ? Object.keys(loadedNames).length : 0 });
          logInfo("TabList", "Loaded custom window names", { loadedNames });
      }).catch(error => {
          logError("TabList", "Error loading custom window names", { error });
          logError('TabList', 'storage_error: loadCustomWindowNames', { operation: 'loadCustomWindowNames', key: WINDOW_NAMES_STORAGE_KEY, error: String(error) });
      setCustomWindowNames({}); // Default to empty on error
      });

  }, []);

  // Load profile info and listen for cross profile updates
  useEffect(() => {
    const fetchProfiles = async () => {
      try {
        const profResp = await sendToBackground<{ profile: string }>({ name: "getProfileName" });
        if (profResp?.profile) {
          setProfileName(profResp.profile);
        }
        const profilesResp = await sendToBackground<{ profiles: Record<string, Record<string, StoredApplicationTab[]>> }>({ name: "getProfiles" });
        if (profilesResp?.profiles) {
          const others = { ...profilesResp.profiles };
          delete others[profResp?.profile || profileName];
          setOtherProfiles(others);
        }
      } catch (err) {
        logError("TabList", "Failed fetching profiles", { error: err });
      }
    };

    fetchProfiles();

    const handleMessage = (msg: any) => {
      if (msg && msg.type === "PROFILE_TABS_UPDATE" && msg.profiles) {
        const others = { ...msg.profiles };
        delete others[profileName];
        setOtherProfiles(others);
      }
    };

    chrome.runtime.onMessage.addListener(handleMessage);
    return () => {
      chrome.runtime.onMessage.removeListener(handleMessage);
    };
  }, [profileName]);

  useEffect(() => {
    const loadGroupedTabs = async () => {
      setIsLoading(true);
      try {
        // Fetch the grouped structure { windowId: [tab, tab], ... }
        const storedGroupedTabs = await storageGet<Record<string, StoredApplicationTab[]>>(APPLICATION_TABS_KEY) || {};
        
        // The list per window should already be sorted by index from the background script
        setGroupedTabs(storedGroupedTabs); 
        logInfo('TabList', 'Loaded grouped tabs from storage', { storedGroupedTabs });
      } catch (error) {
        logError('TabList', 'Error loading grouped tabs from storage', { error });
        setGroupedTabs({}); // Set to empty object on error
      } finally {
        setIsLoading(false);
      }
    };

    loadGroupedTabs(); // Load initially

    // --- Listener for storage changes ---
    const handleStorageChange = (changes: { [key: string]: chrome.storage.StorageChange }, areaName: string) => {
      if (areaName !== 'local') return; 

      // Handle Tab List Changes
      if (changes[APPLICATION_TABS_KEY]) {
        const storedGroupedTabs = changes[APPLICATION_TABS_KEY].newValue as Record<string, StoredApplicationTab[]> | undefined || {};
        // Data should already be grouped and sorted by background script
        setGroupedTabs(storedGroupedTabs);
        logInfo('TabList', 'Updated grouped tabs via storage listener', { storedGroupedTabs });
      }

      // Handle Tab Name Changes
      if (changes[TAB_NAMES_STORAGE_KEY]) {
          const loadedNames = (changes[TAB_NAMES_STORAGE_KEY].newValue as CustomNameMap) || {};
          setCustomTabNames(loadedNames);
          setTabInputValues(loadedNames); 
          logInfo('TabList', 'storage_change: TAB_NAMES_STORAGE_KEY', { key: TAB_NAMES_STORAGE_KEY, updated: true });
          logInfo('TabList', 'Custom tab names updated via listener', { loadedNames });
      }

      // Handle Window Name Changes
      if (changes[WINDOW_NAMES_STORAGE_KEY]) {
          const loadedNames = (changes[WINDOW_NAMES_STORAGE_KEY].newValue as WindowNameMap) || {};
          setCustomWindowNames(loadedNames);
          setWindowInputValues(loadedNames); 
          logInfo('TabList', 'storage_change: WINDOW_NAMES_STORAGE_KEY', { key: WINDOW_NAMES_STORAGE_KEY, updated: true });
          logInfo('TabList', 'Custom window names updated via listener', { loadedNames });
      }
    };

    chrome.storage.onChanged.addListener(handleStorageChange);

    return () => {
      chrome.storage.onChanged.removeListener(handleStorageChange);
    };
  }, []); // Run only on mount

  // --- Debounce Helper ---
  function debounce<F extends (...args: any[]) => any>(
      func: F,
      waitFor: number
  ): (...args: Parameters<F>) => void {
      let timeoutId: NodeJS.Timeout | null = null;
      return (...args: Parameters<F>): void => {
          if (timeoutId) {
              clearTimeout(timeoutId);
          }
          timeoutId = setTimeout(() => {
              timeoutId = null;
              func(...args);
          }, waitFor);
      };
  }

  // Debounced storage set function
  const debouncedStorageSet = useCallback(
      debounce((key: string, value: any) => {
          storageSet(key, value)
              .then(() => logInfo("TabList", `Debounced storage set successful for key: ${key}`))
              .catch(err => logError("TabList", `Debounced storage set failed for key: ${key}`, { error: err }));
      }, 500), // Debounce time of 500ms
      [] // Dependencies array is empty
  );

  // Function to save a custom TAB name
  const saveCustomTabName = (url: string | undefined, name: string) => {
      if (!url) return;
      const finalName = name.trim(); 
      
      setCustomTabNames(prevNames => {
          const updatedNames = { ...prevNames };
          if (finalName === '') {
             delete updatedNames[url];
          } else {
             updatedNames[url] = finalName;
          }
          setTabInputValues(prev => ({ ...prev, [url]: finalName })); 
          debouncedStorageSet(TAB_NAMES_STORAGE_KEY, updatedNames); 
          return updatedNames;
      });
  };

  // Function to save a custom WINDOW name
  const saveCustomWindowName = (windowId: string, name: string) => {
      const finalName = name.trim();
      setCustomWindowNames(prevNames => {
          const updatedNames = { ...prevNames };
           if (finalName === '' || finalName === `Window ${windowId}`) { // Remove if empty or default
               delete updatedNames[windowId];
               // Also reset input value if reverting to default
               if (finalName === `Window ${windowId}`) {
                   setWindowInputValues(prev => ({ ...prev, [windowId]: `Window ${windowId}` }));
               }
           } else {
               updatedNames[windowId] = finalName;
           }
           // Update input value regardless of save/delete
           if (finalName !== `Window ${windowId}`) { // Only sync input if it's not the default we just set
               setWindowInputValues(prev => ({ ...prev, [windowId]: finalName }));
           }
           debouncedStorageSet(WINDOW_NAMES_STORAGE_KEY, updatedNames);
           return updatedNames;
      });
  };

  // --- Action Handlers ---

  const clearSwitchBackTimer = () => {
    if (switchBackTimerRef.current) {
      clearTimeout(switchBackTimerRef.current);
      switchBackTimerRef.current = null;
    }
  };

  const navigateToTab = async (tabId: number): Promise<chrome.tabs.Tab | null> => {
    clearSwitchBackTimer();
    if (tabId === extensionTabId) return null; // Don't navigate away from self

    try {
      await chrome.tabs.update(tabId, { active: true });
      const switchedTab = await chrome.tabs.get(tabId);
      if (switchedTab?.windowId) {
        await chrome.windows.update(switchedTab.windowId, { focused: true });
      }
      logInfo('TabList', `Switched to tab ${tabId}`);
      return switchedTab;
    } catch (error) {
      logError('TabList', `Error switching to tab ${tabId}:`, { error });
      return null;
    }
  };

  const navigateBack = () => {
      if (!extensionTabId) {
          logError('TabList', "Extension tab ID unknown, cannot switch back.");
          return;
      }
      logInfo('TabList', `Switching back to extension tab ${extensionTabId}.`);
      chrome.tabs.update(extensionTabId, { active: true }, (extTab) => {
          if (!chrome.runtime.lastError && extTab?.windowId) {
              chrome.windows.update(extTab.windowId, { focused: true });
          }
      });
  };

  const handleVisitReturn = async (tabId: number) => {
    const switched = await navigateToTab(tabId);
    if (switched && extensionTabId) { // Only set timer if switch succeeded and we can return
        const SWITCH_BACK_DELAY = 1000; // 1 second
        switchBackTimerRef.current = setTimeout(navigateBack, SWITCH_BACK_DELAY);
    }
  };

  const handleVisitStay = async (tabId: number) => {
    await navigateToTab(tabId); // Just navigate, no return timer
  };

  const handleAnalyze = async (tabId: number, tabUrl: string | undefined) => {
    if (!tabUrl || isRestrictedUrl(tabUrl)) {
        logInfo('TabList', "Analyze called on restricted or invalid URL.");
        return;
    }
    if (!extensionTabId) {
        logError('TabList', "Extension ID needed to return after analyze.");
        return;
    }

    logInfo('TabList', `Analyzing tab ${tabId}...`);
    const switched = await navigateToTab(tabId);
    if (!switched) return; // Don't proceed if switch failed

    // Allow a moment for the page to potentially render/stabilize slightly
    await new Promise(resolve => setTimeout(resolve, 200)); 

    try {
      const results = await chrome.scripting.executeScript({
        target: { tabId: tabId },
        files: ['content/getHtml.js'] 
      });

      if (results && results.length > 0 && results[0].result) {
          const htmlContent = results[0].result as string;
          await navigator.clipboard.writeText(htmlContent);
          logInfo('TabList', `HTML content of tab ${tabId} copied to clipboard.`);
          // Optional: Show a success message/toast here
      } else {
          logError('TabList', "Failed to get HTML content from content script.");
          // Optional: Show an error message/toast here
      }
    } catch (err) {
      logError('TabList', `Error injecting script or getting HTML for tab ${tabId}:`, { error: err });
      // Optional: Show an error message/toast here
    } finally {
        // Navigate back regardless of success/failure of analysis
        navigateBack(); 
    }
  };

  const handleCloseTab = async (windowId: string, tabId: number) => {
    try {
      await chrome.tabs.remove(tabId);
      setGroupedTabs(prev => {
        const updated = { ...prev };
        updated[windowId] = (prev[windowId] || []).filter(t => t.id !== tabId);
        return updated;
      });

      const stored = (await storageGet<Record<string, StoredApplicationTab[]>>(APPLICATION_TABS_KEY)) || {};
      if (stored[windowId]) {
        stored[windowId] = stored[windowId].filter(t => t.id !== tabId);
        await storageSet(APPLICATION_TABS_KEY, stored);
      }
      logInfo('TabList', `Closed tab ${tabId}`);
    } catch (error) {
      logError('TabList', `Failed to close tab ${tabId}`, { error });
    }
  };


  const handleSaveAndCloseTab = async (windowId: string, tab: StoredApplicationTab) => {
    try {
      const saved = (await storageGet<StoredApplicationTab[]>(SAVED_PAGES_KEY)) || [];
      saved.push(tab);
      await storageSet(SAVED_PAGES_KEY, saved);
      await chrome.tabs.remove(tab.id);

      setGroupedTabs(prev => {
        const updated = { ...prev };
        updated[windowId] = (prev[windowId] || []).filter(t => t.id !== tab.id);
        return updated;
      });

      const stored = (await storageGet<Record<string, StoredApplicationTab[]>>(APPLICATION_TABS_KEY)) || {};
      if (stored[windowId]) {
        stored[windowId] = stored[windowId].filter(t => t.id !== tab.id);
        await storageSet(APPLICATION_TABS_KEY, stored);
      }

      logInfo('TabList', `Saved and closed tab ${tab.id}`);

    } catch (error) {
      logError('TabList', `Failed to save and close tab ${tab.id}`, { error });
    }
  };

  const handleCloseWindow = async (windowId: string) => {
    try {
      await chrome.windows.remove(Number(windowId));
      logInfo('TabList', `Closed window ${windowId}`);
    } catch (error) {
      logError('TabList', `Failed to close window ${windowId}`, { error });
    }
  };

  const handleSaveWindow = async (windowId: string) => {
    try {
      const tabs = groupedTabs[windowId] || [];
      const saved = (await storageGet<StoredApplicationTab[]>(SAVED_PAGES_KEY)) || [];
      saved.push(...tabs);
      await storageSet(SAVED_PAGES_KEY, saved);
      logInfo('TabList', `Saved window ${windowId}`);
      await chrome.windows.remove(Number(windowId));
    } catch (error) {
      logError('TabList', `Failed to save window ${windowId}`, { error });
    }
  };

<<<<<<< HEAD
  // --- Collapse Helpers ---
=======
  // --- Collapsible groups helpers ---
>>>>>>> 60b54071
  const toggleProfile = (prof: string) => {
    setCollapsedProfiles(prev => ({ ...prev, [prof]: !prev[prof] }));
  };

  const toggleWindow = (prof: string, windowId: string) => {
    const key = `${prof}-${windowId}`;
    setCollapsedWindows(prev => ({ ...prev, [key]: !prev[key] }));
  };

  // --- Event Handlers for Editable Names ---
  
  // TAB Name Handlers
  const handleTabNameKeyDown = (event: React.KeyboardEvent<HTMLSpanElement>, url: string | undefined) => {
      if (!url) return;
      if (event.key === 'Enter') {
          event.preventDefault(); 
          event.currentTarget.blur(); // Trigger blur to save
      } else if (event.key === 'Escape') {
          // Restore original value on Escape
          setTabInputValues(prev => ({ ...prev, [url]: customTabNames[url] || '' }));
          event.currentTarget.blur();
      }
  };

  const handleTabNameBlur = (event: React.FocusEvent<HTMLSpanElement>, url: string | undefined) => {
      saveCustomTabName(url, event.currentTarget.textContent || '');
  };

  // WINDOW Name Handlers
  const handleWindowNameKeyDown = (event: React.KeyboardEvent<HTMLHeadingElement>, windowId: string) => {
      if (event.key === 'Enter') {
          event.preventDefault();
          event.currentTarget.blur();
      } else if (event.key === 'Escape') {
          const defaultName = `Window ${windowId}`;
          setWindowInputValues(prev => ({ ...prev, [windowId]: customWindowNames[windowId] || defaultName }));
          event.currentTarget.blur();
      }
  };

  const handleWindowNameBlur = (event: React.FocusEvent<HTMLHeadingElement>, windowId: string) => {
      saveCustomWindowName(windowId, event.currentTarget.textContent || '');
  };

  if (isLoading) {
    return <div className="tablist-loading">Loading tabs...</div>; // Add a class for styling
  }

  const windowIds = Object.keys(groupedTabs).sort((a,b) => parseInt(a) - parseInt(b)); // Sort window IDs numerically

  return (
    <div className="tablist-container"> {/* Add a class for styling */}
      <h2>Open Tabs By Window</h2>
      {windowIds.length === 0 ? (
        <p>No application tabs found.</p>
      ) : (
        windowIds.map(windowId => {
          const tabsInWindow = groupedTabs[windowId];
          const windowKey = `${profileName}-${windowId}`;
          const collapsed = collapsedWindows[windowKey];
          const windowDisplayName = windowInputValues[windowId] !== undefined
                ? windowInputValues[windowId]
                : (customWindowNames[windowId] || `Window ${windowId}`);
          
          return (
            <div key={windowId} className="window-group"> {/* Add class for styling */} 
              <h3
                id={`window-header-${windowId}`}
                className="window-header"
                contentEditable={true}
                suppressContentEditableWarning={true}
                onClick={() => toggleWindow(profileName, windowId)}
                onKeyDown={(e) => handleWindowNameKeyDown(e, windowId)}
                onBlur={(e) => handleWindowNameBlur(e, windowId)}
                key={`${windowId}-header`}
              >
                  {windowDisplayName} <span className="collapse-indicator">{collapsed ? '+' : '-'}</span>
                  <span className="window-actions">
                    <button className="tab-button" data-tooltip="Save window" aria-label="Save window" onClick={() => handleSaveWindow(windowId)}>
                      <FiSave />
                    </button>
                    <button className="tab-button" data-tooltip="Close window" aria-label="Close window" onClick={() => handleCloseWindow(windowId)}>
                      <FiXCircle />
                    </button>
                  </span>
              </h3>
              {!collapsed && tabsInWindow && tabsInWindow.length > 0 ? (
                  <ul className="tablist-ul">
                    {tabsInWindow.map((tab, index) => {
                       const tabDisplayName = tabInputValues[tab.url] !== undefined 
                            ? tabInputValues[tab.url] 
                            : (customTabNames[tab.url] || tab.title || tab.url || 'Unknown Tab');
                      return (
                        <li key={tab.id} data-tooltip={`ID: ${tab.id}\nIndex: ${tab.index}\nURL: ${tab.url}`} className="tab-item">
                          {/* Use index within the window group for display number */}
                          <span className="tab-number">{`${index + 1}:`}</span> 
                          <button
                              id={`visit-return-${index}`}
                              className="tab-button visit-return"
                              onClick={() => handleVisitReturn(tab.id)}
                              data-tooltip="Visit & Return"
                              aria-label="Visit & Return"
                              disabled={tab.id === -1}
                          >
                              <FiRefreshCw />

                          </button>
                          <button
                              id={`visit-stay-${index}`}
                              className="tab-button visit-stay"
                              onClick={() => handleVisitStay(tab.id)}
                              data-tooltip="Visit & Stay"
                              aria-label="Visit & Stay"
                              disabled={tab.id === -1}
                          >
                              <FiExternalLink />

                          </button>
                          <button
                              id={`close-${tab.id}`}
                              className="tab-button"
                              onClick={() => handleCloseTab(windowId, tab.id)}
                              data-tooltip="Close Tab"
                              aria-label="Close Tab"
                              disabled={tab.id === -1}
                          >
                              <FiTrash2 />
                          </button>
                          <button
                              id={`save-close-${tab.id}`}
                              className="tab-button"
                              onClick={() => handleSaveAndCloseTab(windowId, tab)}
                              data-tooltip="Save and Close Tab"
                              aria-label="Save and Close Tab"
                              disabled={tab.id === -1}
                          >
                              <FiSave />
                          </button>
                          <button 
                              id={`analyze-${tab.id}`}
                              className="tab-button analyze" 
                              onClick={() => handleAnalyze(tab.id, tab.url)}
                              disabled={isRestrictedUrl(tab.url) || (!tab.title && !tab.url) || tab.id === -1}
                              data-tooltip={isRestrictedUrl(tab.url) ? "Cannot analyze restricted page" : "Analyze Page (Copy HTML)"}
                              aria-label={isRestrictedUrl(tab.url) ? "Cannot analyze restricted page" : "Analyze Page (Copy HTML)"}
                          >
                              Analyze
                          </button>
                          <span 
                            id={`tab-name-${tab.id}`}
                            className={`tab-name ${customTabNames[tab.url] ? 'custom-name' : ''}`}
                            contentEditable={tab.id !== -1} // Don't allow editing placeholder control tab name
                            suppressContentEditableWarning={true}
                            onClick={(e) => e.stopPropagation()} 
                            onKeyDown={(e) => handleTabNameKeyDown(e, tab.url)}
                            onBlur={(e) => handleTabNameBlur(e, tab.url)}
                            key={`${tab.id}-name`}
                          >
                            {tabDisplayName}
                          </span>
                        </li>
                      )
                    })}
                  </ul>
              ) : !collapsed ? (
                  <p>No tabs found in this window.</p>
              ) : null}
            </div>
          )
        })
        )}
        {Object.entries(otherProfiles).map(([prof, windows]) => {
          const collapsedP = collapsedProfiles[prof];
          return (
            <div key={prof} className="profile-group">
              <h2 className="profile-header" onClick={() => toggleProfile(prof)}>
                {prof} <span className="collapse-indicator">{collapsedP ? '+' : '-'}</span>
              </h2>
              {!collapsedP && Object.keys(windows).map(wid => {
                const wTabs = windows[wid];
                const wKey = `${prof}-${wid}`;
                const winCollapsed = collapsedWindows[wKey];
                return (
                  <div key={wKey} className="window-group">
                    <h3 className="window-header" onClick={() => toggleWindow(prof, wid)}>
                      Window {wid} <span className="collapse-indicator">{winCollapsed ? '+' : '-'}</span>
                    </h3>
                    {!winCollapsed && (
                      <ul className="tablist-ul">
                        {wTabs.map((t, i) => (
                          <li key={t.id} className="tab-item">
                            <span className="tab-number">{`${i + 1}:`}</span>
                            <span className="tab-name">{t.title || t.url || 'Unknown Tab'}</span>
                          </li>
                        ))}
                      </ul>
                    )}
                  </div>
                );
              })}
            </div>
          );
        })}
      </div>
    );
};

export default TabList; <|MERGE_RESOLUTION|>--- conflicted
+++ resolved
@@ -72,18 +72,13 @@
   const [customWindowNames, setCustomWindowNames] = useState<WindowNameMap>({});
   const [windowInputValues, setWindowInputValues] = useState<{[windowId: string]: string}>({});
 
-<<<<<<< HEAD
   // --- Cross Profile State ---
   const [profileName, setProfileName] = useState<string>("unknown");
-=======
-  // Profile information
-  const [profileName, setProfileName] = useState<string>('unknown');
->>>>>>> 60b54071
+
   const [otherProfiles, setOtherProfiles] = useState<Record<string, Record<string, StoredApplicationTab[]>>>({});
   const [collapsedProfiles, setCollapsedProfiles] = useState<Record<string, boolean>>({});
   const [collapsedWindows, setCollapsedWindows] = useState<Record<string, boolean>>({});
 
-<<<<<<< HEAD
   // Apply profile data to local state
   const applyProfileData = useCallback(
     (
@@ -98,8 +93,7 @@
     []
   );
 
-=======
->>>>>>> 60b54071
+
   // Get the extension's tab ID when the component mounts
   useEffect(() => {
     chrome.tabs.getCurrent(async tab => {
@@ -509,11 +503,8 @@
     }
   };
 
-<<<<<<< HEAD
   // --- Collapse Helpers ---
-=======
-  // --- Collapsible groups helpers ---
->>>>>>> 60b54071
+
   const toggleProfile = (prof: string) => {
     setCollapsedProfiles(prev => ({ ...prev, [prof]: !prev[prof] }));
   };
